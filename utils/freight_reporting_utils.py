
# === Global Toggles ===
import pandas as pd
APPLY_XGS_DISCOUNT = False     # Toggle 6% discount from XGS rates
APPLY_MARKET_DISCOUNT = False  # Toggle 30% discount from freight_price (reporting )

# === Adjustable Discount Rates ===
XGS_RATE_DISCOUNT = 0.06
MARKET_RATE_DISCOUNT = 0.30


def prepare_model_data(df):
    # --- Clean numeric fields that may contain errors or text ---
    df['est_estimated_area_cost'] = pd.to_numeric(
        df['est_estimated_area_cost'].astype(
            str).str.extract(r'([-]?[0-9]*\.?[0-9]+)')[0],
        errors='coerce'
    )

    df['est_estimated_cwt_cost'] = pd.to_numeric(
        df['est_estimated_cwt_cost'].astype(
            str).str.extract(r'([-]?[0-9]*\.?[0-9]+)')[0],
        errors='coerce'
    )

    # --- Group by invoice_id and aggregate ---
    df_output_freight = df.groupby(['site', 'invoice_id']).agg(
        # total_quantity=('quantity', 'sum'),
        total_estimated_area_cost=('est_estimated_area_cost', 'sum'),
        total_estimated_cwt_cost=('est_estimated_cwt_cost', 'sum'),
        total_est_lbs=('est_lbs', 'sum'),
        total_est_sqyd=('est_sqyd', 'sum'),
        unique_commodity_group_output=(
            'est_commodity_group', lambda x: x.dropna().unique().tolist()),
        unique_commodity_description_output=(
            'new_commodity_description', lambda x: x.dropna().unique().tolist())
    ).reset_index()

    # View results
    return df_output_freight


def prepare_market_freight_data(df):
    # Get the unique commodity descriptions for each invoice_id and the freight price from the modelled input
    model_input_freight = df.groupby(['site', 'invoice_id']).agg(
        adjusted_freight_price=('adjusted_freight_price', 'first'),
        unique_commodity_group_input=(
            'new_commodity_group', lambda x: x.dropna().unique().tolist()),
        unique_commodity_description_input=(
            'new_commodity_description', lambda x: x.dropna().unique().tolist())
    ).reset_index()
    return model_input_freight


def cost_uom_format(df):
    df['total_cost'] = df.apply(
        lambda row: row['total_estimated_cwt_cost'] if '1VNL' in row['unique_commodity_group_input'] else (
            row['total_estimated_area_cost'] if '1CBL' in row['unique_commodity_group_input'] else 0
        ),
        axis=1
    )
    # Step 3: Apply conditional logic
    df['total_quantity'] = df.apply(
        lambda row: row['total_est_lbs'] if '1VNL' in row['unique_commodity_group_input'] else (
            row['total_est_sqyd'] if '1CBL' in row['unique_commodity_group_input'] else 0
        ),
        axis=1
    )
    df['UOM'] = df['unique_commodity_group_input'].apply(
        lambda x: 'LBS' if '1VNL' in x else ('SQYD' if '1CBL' in x else None)
    )
<<<<<<< HEAD

    df['freight_ratio'] = (
        df['adjusted_freight_price'] / df['total_cost']).round(2)

=======
    df['adjusted_freight_price'] = df['freight_price'] * (1 -MARKET_RATE_DISCOUNT) if APPLY_MARKET_DISCOUNT else df['freight_price']
    df['freight_ratio'] = (df['adjusted_freight_price'] / df['total_cost']).round(2)
>>>>>>> 9ace2965
    df['market_rate'] = (df['adjusted_freight_price'] /
                         df['total_quantity']).round(2)

    df['xgs_rate'] = (df['total_cost'] / df['total_quantity']).round(2)

    df['rate_ratio'] = (df['market_rate'] / df['xgs_rate']).round(2)
    return df


def analyze_freight_outliers(df: pd.DataFrame, ratio_col: str = "freight_ratio", plot: bool = True) -> pd.DataFrame:

    # Step 2: Compute IQR bounds
    q1 = df[ratio_col].quantile(0.25)
    q3 = df[ratio_col].quantile(0.75)
    iqr = q3 - q1
    lower_bound = q1 - 1.5 * iqr
    upper_bound = q3 + 1.5 * iqr

    print(
        f"Dynamic Outlier Thresholds:\nLower: {lower_bound:.2f} | Upper: {upper_bound:.2f}")

    # Step 3: Tag outliers
    df["outlier_flag"] = df[ratio_col].apply(
        lambda x: "Lower" if x < lower_bound else (
            "Upper" if x > upper_bound else "Normal")
    )
    df["savings"] = df[ratio_col].apply(lambda x: "Good" if x > 1 else "Bad")
    df["action"] = df[ratio_col].apply(
        lambda x: "Audit" if x > 2 or x < 0.5 else "Analyse")
    return df


def classify_shipment(row):
    uom = row['UOM']
    qty = row['total_quantity']

    if uom == 'LBS':
        return 'FTL' if qty > 19999 else 'LTL'
    elif uom == 'SQYD':
        rolls = qty / 100
        return 'FTL' if rolls >= 45 else 'LTL'
    else:
        return 'Unknown'  # fallback for unexpected units


def classify_load(df):
    df['shipment_type'] = df.apply(classify_shipment, axis=1)
    return df<|MERGE_RESOLUTION|>--- conflicted
+++ resolved
@@ -69,15 +69,12 @@
     df['UOM'] = df['unique_commodity_group_input'].apply(
         lambda x: 'LBS' if '1VNL' in x else ('SQYD' if '1CBL' in x else None)
     )
-<<<<<<< HEAD
+
 
     df['freight_ratio'] = (
         df['adjusted_freight_price'] / df['total_cost']).round(2)
 
-=======
-    df['adjusted_freight_price'] = df['freight_price'] * (1 -MARKET_RATE_DISCOUNT) if APPLY_MARKET_DISCOUNT else df['freight_price']
-    df['freight_ratio'] = (df['adjusted_freight_price'] / df['total_cost']).round(2)
->>>>>>> 9ace2965
+
     df['market_rate'] = (df['adjusted_freight_price'] /
                          df['total_quantity']).round(2)
 
